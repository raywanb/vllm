--- conflicted
+++ resolved
@@ -6,11 +6,8 @@
 from vllm.sequence import ExecuteModelRequest, PoolerOutput, SamplerOutput
 from vllm.utils import (get_distributed_init_method, get_ip, get_open_port,
                         make_async)
-<<<<<<< HEAD
+from vllm.worker.worker_base import WorkerWrapperBase
 from vllm.control_vectors.request import ControlVectorRequest
-=======
-from vllm.worker.worker_base import WorkerWrapperBase
->>>>>>> f17a1a8f
 
 logger = init_logger(__name__)
 
@@ -23,27 +20,7 @@
         assert self.parallel_config.world_size == 1, (
             "GPUExecutor only supports single GPU.")
 
-<<<<<<< HEAD
-        distributed_init_method = get_distributed_init_method(
-            get_ip(), get_open_port())
-        self.driver_worker = Worker(
-            model_config=self.model_config,
-            parallel_config=self.parallel_config,
-            scheduler_config=self.scheduler_config,
-            device_config=self.device_config,
-            cache_config=self.cache_config,
-            load_config=self.load_config,
-            local_rank=0,
-            rank=0,
-            distributed_init_method=distributed_init_method,
-            lora_config=self.lora_config,
-            vision_language_config=self.vision_language_config,
-            is_driver_worker=True,
-            control_vector_config=self.control_vector_config,
-        )
-=======
         self.driver_worker = self._create_worker()
->>>>>>> f17a1a8f
         self.driver_worker.init_device()
         self.driver_worker.load_model()
 
@@ -68,31 +45,7 @@
             distributed_init_method=distributed_init_method,
             lora_config=self.lora_config,
             vision_language_config=self.vision_language_config,
-<<<<<<< HEAD
-            is_driver_worker=True,
             control_vector_config=self.control_vector_config,
-        )
-
-        draft_worker = MultiStepWorker(
-            model_config=self.speculative_config.draft_model_config,
-            parallel_config=self.speculative_config.draft_parallel_config,
-            scheduler_config=self.scheduler_config,
-            device_config=self.device_config,
-            cache_config=self.cache_config,
-            # TODO allow draft-model specific load config.
-            load_config=self.load_config,
-            local_rank=0,
-            rank=0,
-            distributed_init_method=distributed_init_method,
-            lora_config=self.lora_config,
-            vision_language_config=self.vision_language_config,
-            is_driver_worker=True,
-            control_vector_config=self.control_vector_config,
-        )
-
-        spec_decode_worker = SpecDecodeWorker.from_workers(
-            proposer_worker=draft_worker, scorer_worker=target_worker)
-=======
             speculative_config=self.speculative_config,
             is_driver_worker=rank == 0,
         )
@@ -101,7 +54,6 @@
                        local_rank: int = 0,
                        rank: int = 0,
                        distributed_init_method: Optional[str] = None):
->>>>>>> f17a1a8f
 
         if self.speculative_config is None:
             worker_module_name = "vllm.worker.worker"
