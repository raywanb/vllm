--- conflicted
+++ resolved
@@ -449,12 +449,9 @@
         self.prompt_logprobs: Optional[PromptLogprobs] = None
         self.state = SequenceGroupState()
         self.multi_modal_data = multi_modal_data
-<<<<<<< HEAD
-        self.control_vector_request = control_vector_request
-=======
         self.embeddings = embeddings
         self.pooling_params = pooling_params
->>>>>>> f17a1a8f
+        self.control_vector_request = control_vector_request
 
     @property
     def prompt(self) -> str:
@@ -645,13 +642,13 @@
         self.state = SequenceGroupState() if state is None else state
         self._token_chunk_size = token_chunk_size
         self.do_sample = do_sample
-        self.control_vector_request = control_vector_request
 
         # The number of speculative tokens adopted in this request.
         # None means specuative decoding is not used.
         # Zero means speculative decoding is disabled for some reasons.
         # TODO: We should maintain this states out of the sequence group.
         self.num_speculative_tokens = None
+        self.control_vector_request = control_vector_request
 
         if self._token_chunk_size is None:
             if is_prompt:
