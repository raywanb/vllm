--- conflicted
+++ resolved
@@ -7,14 +7,9 @@
 from vllm.config import (CacheConfig, DecodingConfig, DeviceConfig, LoadConfig,
                          LoRAConfig, ModelConfig, ParallelConfig, 
                          SchedulerConfig, SpeculativeConfig,
-<<<<<<< HEAD
                          VisionLanguageConfig, ControlVectorConfig)
-from vllm.core.scheduler import Scheduler, SchedulerOutputs
-=======
-                         VisionLanguageConfig)
 from vllm.core.scheduler import (ScheduledSequenceGroup, Scheduler,
                                  SchedulerOutputs)
->>>>>>> f17a1a8f
 from vllm.engine.arg_utils import EngineArgs
 from vllm.engine.metrics import StatLogger, Stats
 from vllm.engine.output_processor.interfaces import (
@@ -480,6 +475,7 @@
         arrival_time: Optional[float] = None,
         lora_request: Optional[LoRARequest] = None,
         multi_modal_data: Optional[MultiModalData] = None,
+        control_vector_request: Optional[ControlVectorRequest] = None,
     ) -> SequenceGroup:
         """Creates a SequenceGroup with SamplingParams."""
         max_logprobs = self.get_model_config().max_logprobs
@@ -501,39 +497,15 @@
             self.generation_config_fields)
 
         # Create the sequence group.
-<<<<<<< HEAD
-        seq_group = SequenceGroup(request_id, [seq], sampling_params,
-                                  arrival_time, lora_request, control_vector_request, multi_modal_data)
-=======
         seq_group = SequenceGroup(request_id=request_id,
                                   seqs=[seq],
                                   arrival_time=arrival_time,
                                   sampling_params=sampling_params,
                                   lora_request=lora_request,
-                                  multi_modal_data=multi_modal_data)
->>>>>>> f17a1a8f
-
-        return seq_group
-
-    def _create_sequence_group_with_pooling(
-        self,
-        request_id: str,
-        seq: Sequence,
-        pooling_params: PoolingParams,
-        arrival_time: Optional[float] = None,
-        lora_request: Optional[LoRARequest] = None,
-        multi_modal_data: Optional[MultiModalData] = None,
-    ) -> SequenceGroup:
-        """Creates a SequenceGroup with PoolingParams."""
-        # Defensive copy of PoolingParams, which are used by the pooler
-        pooling_params = pooling_params.clone()
-        # Create the sequence group.
-        seq_group = SequenceGroup(request_id=request_id,
-                                  seqs=[seq],
-                                  arrival_time=arrival_time,
-                                  lora_request=lora_request,
                                   multi_modal_data=multi_modal_data,
-                                  pooling_params=pooling_params)
+                                  control_vector_request=control_vector_request)
+
+        # Add the sequence group to the scheduler.
         return seq_group
 
     def abort_request(self, request_id: Union[str, Iterable[str]]) -> None:
