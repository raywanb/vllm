import argparse
import dataclasses
import json
import warnings
from dataclasses import dataclass
from typing import List, Optional, Tuple, Union

from vllm.config import (CacheConfig, DecodingConfig, DeviceConfig,
                         EngineConfig, LoadConfig, LoRAConfig, ModelConfig,
                         ParallelConfig, SchedulerConfig, SpeculativeConfig,
                         TokenizerPoolConfig, VisionLanguageConfig)
from vllm.model_executor.layers.quantization import QUANTIZATION_METHODS
from vllm.utils import str_to_int_tuple


def nullable_str(val: str):
    if not val or val == "None":
        return None
    return val


@dataclass
class EngineArgs:
    """Arguments for vLLM engine."""
    model: str
    served_model_name: Optional[Union[List[str]]] = None
    tokenizer: Optional[str] = None
    skip_tokenizer_init: bool = False
    tokenizer_mode: str = 'auto'
    trust_remote_code: bool = False
    download_dir: Optional[str] = None
    load_format: str = 'auto'
    dtype: str = 'auto'
    kv_cache_dtype: str = 'auto'
    quantization_param_path: Optional[str] = None
    seed: int = 0
    max_model_len: Optional[int] = None
    worker_use_ray: bool = False
    distributed_executor_backend: Optional[str] = None
    pipeline_parallel_size: int = 1
    tensor_parallel_size: int = 1
    max_parallel_loading_workers: Optional[int] = None
    block_size: int = 16
    enable_prefix_caching: bool = False
    disable_sliding_window: bool = False
    use_v2_block_manager: bool = False
    swap_space: int = 4  # GiB
    gpu_memory_utilization: float = 0.90
    max_num_batched_tokens: Optional[int] = None
    max_num_seqs: int = 256
    max_logprobs: int = 20  # Default value for OpenAI Chat Completions API
    disable_log_stats: bool = False
    revision: Optional[str] = None
    code_revision: Optional[str] = None
    rope_scaling: Optional[dict] = None
    rope_theta: Optional[float] = None
    tokenizer_revision: Optional[str] = None
    quantization: Optional[str] = None
    enforce_eager: bool = False
    max_context_len_to_capture: Optional[int] = None
    max_seq_len_to_capture: int = 8192
    disable_custom_all_reduce: bool = False
    tokenizer_pool_size: int = 0
    tokenizer_pool_type: str = "ray"
    tokenizer_pool_extra_config: Optional[dict] = None
    enable_lora: bool = False
    max_loras: int = 1
    max_lora_rank: int = 16
    fully_sharded_loras: bool = False
    lora_extra_vocab_size: int = 256
    long_lora_scaling_factors: Optional[Tuple[float]] = None
    lora_dtype: str = 'auto'
    max_cpu_loras: Optional[int] = None
    device: str = 'auto'
    ray_workers_use_nsight: bool = False
    num_gpu_blocks_override: Optional[int] = None
    num_lookahead_slots: int = 0
    model_loader_extra_config: Optional[dict] = None
<<<<<<< HEAD
    enable_control_vectors: bool = False
=======
    preemption_mode: Optional[str] = None
>>>>>>> 845a3f26

    # Related to Vision-language models such as llava
    image_input_type: Optional[str] = None
    image_token_id: Optional[int] = None
    image_input_shape: Optional[str] = None
    image_feature_size: Optional[int] = None
    image_processor: Optional[str] = None
    image_processor_revision: Optional[str] = None
    disable_image_processor: bool = False

    scheduler_delay_factor: float = 0.0
    enable_chunked_prefill: bool = False

    guided_decoding_backend: str = 'outlines'
    # Speculative decoding configuration.
    speculative_model: Optional[str] = None
    num_speculative_tokens: Optional[int] = None
    speculative_max_model_len: Optional[int] = None
    speculative_disable_by_batch_size: Optional[int] = None
    ngram_prompt_lookup_max: Optional[int] = None
    ngram_prompt_lookup_min: Optional[int] = None

    qlora_adapter_name_or_path: Optional[str] = None

    def __post_init__(self):
        if self.tokenizer is None:
            self.tokenizer = self.model

    @staticmethod
    def add_cli_args_for_vlm(
            parser: argparse.ArgumentParser) -> argparse.ArgumentParser:
        parser.add_argument('--image-input-type',
                            type=nullable_str,
                            default=None,
                            choices=[
                                t.name.lower()
                                for t in VisionLanguageConfig.ImageInputType
                            ],
                            help=('The image input type passed into vLLM.'))
        parser.add_argument('--image-token-id',
                            type=int,
                            default=None,
                            help=('Input id for image token.'))
        parser.add_argument(
            '--image-input-shape',
            type=nullable_str,
            default=None,
            help=('The biggest image input shape (worst for memory footprint) '
                  'given an input type. Only used for vLLM\'s profile_run.'))
        parser.add_argument(
            '--image-feature-size',
            type=int,
            default=None,
            help=('The image feature size along the context dimension.'))
        parser.add_argument(
            '--image-processor',
            type=str,
            default=EngineArgs.image_processor,
            help='Name or path of the huggingface image processor to use. '
            'If unspecified, model name or path will be used.')
        parser.add_argument(
            '--image-processor-revision',
            type=str,
            default=None,
            help='Revision of the huggingface image processor version to use. '
            'It can be a branch name, a tag name, or a commit id. '
            'If unspecified, will use the default version.')
        parser.add_argument(
            '--disable-image-processor',
            action='store_true',
            help='Disables the use of image processor, even if one is defined '
            'for the model on huggingface.')

        return parser

    @staticmethod
    def add_cli_args(
            parser: argparse.ArgumentParser) -> argparse.ArgumentParser:
        """Shared CLI arguments for vLLM engine."""

        # Model arguments
        parser.add_argument(
            '--model',
            type=str,
            default='facebook/opt-125m',
            help='Name or path of the huggingface model to use.')
        parser.add_argument(
            '--tokenizer',
            type=nullable_str,
            default=EngineArgs.tokenizer,
            help='Name or path of the huggingface tokenizer to use. '
            'If unspecified, model name or path will be used.')
        parser.add_argument(
            '--skip-tokenizer-init',
            action='store_true',
            help='Skip initialization of tokenizer and detokenizer')
        parser.add_argument(
            '--revision',
            type=nullable_str,
            default=None,
            help='The specific model version to use. It can be a branch '
            'name, a tag name, or a commit id. If unspecified, will use '
            'the default version.')
        parser.add_argument(
            '--code-revision',
            type=nullable_str,
            default=None,
            help='The specific revision to use for the model code on '
            'Hugging Face Hub. It can be a branch name, a tag name, or a '
            'commit id. If unspecified, will use the default version.')
        parser.add_argument(
            '--tokenizer-revision',
            type=nullable_str,
            default=None,
            help='Revision of the huggingface tokenizer to use. '
            'It can be a branch name, a tag name, or a commit id. '
            'If unspecified, will use the default version.')
        parser.add_argument(
            '--tokenizer-mode',
            type=str,
            default=EngineArgs.tokenizer_mode,
            choices=['auto', 'slow'],
            help='The tokenizer mode.\n\n* "auto" will use the '
            'fast tokenizer if available.\n* "slow" will '
            'always use the slow tokenizer.')
        parser.add_argument('--trust-remote-code',
                            action='store_true',
                            help='Trust remote code from huggingface.')
        parser.add_argument('--download-dir',
                            type=nullable_str,
                            default=EngineArgs.download_dir,
                            help='Directory to download and load the weights, '
                            'default to the default cache dir of '
                            'huggingface.')
        parser.add_argument(
            '--load-format',
            type=str,
            default=EngineArgs.load_format,
            choices=[
                'auto', 'pt', 'safetensors', 'npcache', 'dummy', 'tensorizer',
                'bitsandbytes'
            ],
            help='The format of the model weights to load.\n\n'
            '* "auto" will try to load the weights in the safetensors format '
            'and fall back to the pytorch bin format if safetensors format '
            'is not available.\n'
            '* "pt" will load the weights in the pytorch bin format.\n'
            '* "safetensors" will load the weights in the safetensors format.\n'
            '* "npcache" will load the weights in pytorch format and store '
            'a numpy cache to speed up the loading.\n'
            '* "dummy" will initialize the weights with random values, '
            'which is mainly for profiling.\n'
            '* "tensorizer" will load the weights using tensorizer from '
            'CoreWeave. See the Tensorize vLLM Model script in the Examples '
            'section for more information.\n'
            '* "bitsandbytes" will load the weights using bitsandbytes '
            'quantization.\n')
        parser.add_argument(
            '--dtype',
            type=str,
            default=EngineArgs.dtype,
            choices=[
                'auto', 'half', 'float16', 'bfloat16', 'float', 'float32'
            ],
            help='Data type for model weights and activations.\n\n'
            '* "auto" will use FP16 precision for FP32 and FP16 models, and '
            'BF16 precision for BF16 models.\n'
            '* "half" for FP16. Recommended for AWQ quantization.\n'
            '* "float16" is the same as "half".\n'
            '* "bfloat16" for a balance between precision and range.\n'
            '* "float" is shorthand for FP32 precision.\n'
            '* "float32" for FP32 precision.')
        parser.add_argument(
            '--kv-cache-dtype',
            type=str,
            choices=['auto', 'fp8', 'fp8_e5m2', 'fp8_e4m3'],
            default=EngineArgs.kv_cache_dtype,
            help='Data type for kv cache storage. If "auto", will use model '
            'data type. CUDA 11.8+ supports fp8 (=fp8_e4m3) and fp8_e5m2. '
            'ROCm (AMD GPU) supports fp8 (=fp8_e4m3)')
        parser.add_argument(
            '--quantization-param-path',
            type=nullable_str,
            default=None,
            help='Path to the JSON file containing the KV cache '
            'scaling factors. This should generally be supplied, when '
            'KV cache dtype is FP8. Otherwise, KV cache scaling factors '
            'default to 1.0, which may cause accuracy issues. '
            'FP8_E5M2 (without scaling) is only supported on cuda version'
            'greater than 11.8. On ROCm (AMD GPU), FP8_E4M3 is instead '
            'supported for common inference criteria.')
        parser.add_argument('--max-model-len',
                            type=int,
                            default=EngineArgs.max_model_len,
                            help='Model context length. If unspecified, will '
                            'be automatically derived from the model config.')
        parser.add_argument(
            '--guided-decoding-backend',
            type=str,
            default='outlines',
            choices=['outlines', 'lm-format-enforcer'],
            help='Which engine will be used for guided decoding'
            ' (JSON schema / regex etc) by default. Currently support '
            'https://github.com/outlines-dev/outlines and '
            'https://github.com/noamgat/lm-format-enforcer.'
            ' Can be overridden per request via guided_decoding_backend'
            ' parameter.')
        # Parallel arguments
        parser.add_argument(
            '--distributed-executor-backend',
            choices=['ray', 'mp'],
            default=EngineArgs.distributed_executor_backend,
            help='Backend to use for distributed serving. When more than 1 GPU '
            'is used, will be automatically set to "ray" if installed '
            'or "mp" (multiprocessing) otherwise.')
        parser.add_argument(
            '--worker-use-ray',
            action='store_true',
            help='Deprecated, use --distributed-executor-backend=ray.')
        parser.add_argument('--pipeline-parallel-size',
                            '-pp',
                            type=int,
                            default=EngineArgs.pipeline_parallel_size,
                            help='Number of pipeline stages.')
        parser.add_argument('--tensor-parallel-size',
                            '-tp',
                            type=int,
                            default=EngineArgs.tensor_parallel_size,
                            help='Number of tensor parallel replicas.')
        parser.add_argument(
            '--max-parallel-loading-workers',
            type=int,
            default=EngineArgs.max_parallel_loading_workers,
            help='Load model sequentially in multiple batches, '
            'to avoid RAM OOM when using tensor '
            'parallel and large models.')
        parser.add_argument(
            '--ray-workers-use-nsight',
            action='store_true',
            help='If specified, use nsight to profile Ray workers.')
        # KV cache arguments
        parser.add_argument('--block-size',
                            type=int,
                            default=EngineArgs.block_size,
                            choices=[8, 16, 32],
                            help='Token block size for contiguous chunks of '
                            'tokens.')

        parser.add_argument('--enable-prefix-caching',
                            action='store_true',
                            help='Enables automatic prefix caching.')
        parser.add_argument('--disable-sliding-window',
                            action='store_true',
                            help='Disables sliding window, '
                            'capping to sliding window size')
        parser.add_argument('--use-v2-block-manager',
                            action='store_true',
                            help='Use BlockSpaceMangerV2.')
        parser.add_argument(
            '--num-lookahead-slots',
            type=int,
            default=EngineArgs.num_lookahead_slots,
            help='Experimental scheduling config necessary for '
            'speculative decoding. This will be replaced by '
            'speculative config in the future; it is present '
            'to enable correctness tests until then.')

        parser.add_argument('--seed',
                            type=int,
                            default=EngineArgs.seed,
                            help='Random seed for operations.')
        parser.add_argument('--swap-space',
                            type=int,
                            default=EngineArgs.swap_space,
                            help='CPU swap space size (GiB) per GPU.')
        parser.add_argument(
            '--gpu-memory-utilization',
            type=float,
            default=EngineArgs.gpu_memory_utilization,
            help='The fraction of GPU memory to be used for the model '
            'executor, which can range from 0 to 1. For example, a value of '
            '0.5 would imply 50%% GPU memory utilization. If unspecified, '
            'will use the default value of 0.9.')
        parser.add_argument(
            '--num-gpu-blocks-override',
            type=int,
            default=None,
            help='If specified, ignore GPU profiling result and use this number'
            'of GPU blocks. Used for testing preemption.')
        parser.add_argument('--max-num-batched-tokens',
                            type=int,
                            default=EngineArgs.max_num_batched_tokens,
                            help='Maximum number of batched tokens per '
                            'iteration.')
        parser.add_argument('--max-num-seqs',
                            type=int,
                            default=EngineArgs.max_num_seqs,
                            help='Maximum number of sequences per iteration.')
        parser.add_argument(
            '--max-logprobs',
            type=int,
            default=EngineArgs.max_logprobs,
            help=('Max number of log probs to return logprobs is specified in'
                  ' SamplingParams.'))
        parser.add_argument('--disable-log-stats',
                            action='store_true',
                            help='Disable logging statistics.')
        # Quantization settings.
        parser.add_argument('--quantization',
                            '-q',
                            type=nullable_str,
                            choices=[*QUANTIZATION_METHODS, None],
                            default=EngineArgs.quantization,
                            help='Method used to quantize the weights. If '
                            'None, we first check the `quantization_config` '
                            'attribute in the model config file. If that is '
                            'None, we assume the model weights are not '
                            'quantized and use `dtype` to determine the data '
                            'type of the weights.')
        parser.add_argument('--rope-scaling',
                            default=None,
                            type=json.loads,
                            help='RoPE scaling configuration in JSON format. '
                            'For example, {"type":"dynamic","factor":2.0}')
        parser.add_argument('--rope-theta',
                            default=None,
                            type=float,
                            help='RoPE theta. Use with `rope_scaling`. In '
                            'some cases, changing the RoPE theta improves the '
                            'performance of the scaled model.')
        parser.add_argument('--enforce-eager',
                            action='store_true',
                            help='Always use eager-mode PyTorch. If False, '
                            'will use eager mode and CUDA graph in hybrid '
                            'for maximal performance and flexibility.')
        parser.add_argument('--max-context-len-to-capture',
                            type=int,
                            default=EngineArgs.max_context_len_to_capture,
                            help='Maximum context length covered by CUDA '
                            'graphs. When a sequence has context length '
                            'larger than this, we fall back to eager mode. '
                            '(DEPRECATED. Use --max-seq-len-to-capture instead'
                            ')')
        parser.add_argument('--max-seq-len-to-capture',
                            type=int,
                            default=EngineArgs.max_seq_len_to_capture,
                            help='Maximum sequence length covered by CUDA '
                            'graphs. When a sequence has context length '
                            'larger than this, we fall back to eager mode.')
        parser.add_argument('--disable-custom-all-reduce',
                            action='store_true',
                            default=EngineArgs.disable_custom_all_reduce,
                            help='See ParallelConfig.')
        parser.add_argument('--tokenizer-pool-size',
                            type=int,
                            default=EngineArgs.tokenizer_pool_size,
                            help='Size of tokenizer pool to use for '
                            'asynchronous tokenization. If 0, will '
                            'use synchronous tokenization.')
        parser.add_argument('--tokenizer-pool-type',
                            type=str,
                            default=EngineArgs.tokenizer_pool_type,
                            help='Type of tokenizer pool to use for '
                            'asynchronous tokenization. Ignored '
                            'if tokenizer_pool_size is 0.')
        parser.add_argument('--tokenizer-pool-extra-config',
                            type=nullable_str,
                            default=EngineArgs.tokenizer_pool_extra_config,
                            help='Extra config for tokenizer pool. '
                            'This should be a JSON string that will be '
                            'parsed into a dictionary. Ignored if '
                            'tokenizer_pool_size is 0.')
        # LoRA related configs
        parser.add_argument('--enable-lora',
                            action='store_true',
                            help='If True, enable handling of LoRA adapters.')
        parser.add_argument('--max-loras',
                            type=int,
                            default=EngineArgs.max_loras,
                            help='Max number of LoRAs in a single batch.')
        parser.add_argument('--max-lora-rank',
                            type=int,
                            default=EngineArgs.max_lora_rank,
                            help='Max LoRA rank.')
        parser.add_argument(
            '--lora-extra-vocab-size',
            type=int,
            default=EngineArgs.lora_extra_vocab_size,
            help=('Maximum size of extra vocabulary that can be '
                  'present in a LoRA adapter (added to the base '
                  'model vocabulary).'))
        parser.add_argument(
            '--lora-dtype',
            type=str,
            default=EngineArgs.lora_dtype,
            choices=['auto', 'float16', 'bfloat16', 'float32'],
            help=('Data type for LoRA. If auto, will default to '
                  'base model dtype.'))
        parser.add_argument(
            '--long-lora-scaling-factors',
            type=nullable_str,
            default=EngineArgs.long_lora_scaling_factors,
            help=('Specify multiple scaling factors (which can '
                  'be different from base model scaling factor '
                  '- see eg. Long LoRA) to allow for multiple '
                  'LoRA adapters trained with those scaling '
                  'factors to be used at the same time. If not '
                  'specified, only adapters trained with the '
                  'base model scaling factor are allowed.'))
        parser.add_argument(
            '--max-cpu-loras',
            type=int,
            default=EngineArgs.max_cpu_loras,
            help=('Maximum number of LoRAs to store in CPU memory. '
                  'Must be >= than max_num_seqs. '
                  'Defaults to max_num_seqs.'))
        parser.add_argument(
            '--fully-sharded-loras',
            action='store_true',
            help=('By default, only half of the LoRA computation is '
                  'sharded with tensor parallelism. '
                  'Enabling this will use the fully sharded layers. '
                  'At high sequence length, max rank or '
                  'tensor parallel size, this is likely faster.'))
        parser.add_argument("--device",
                            type=str,
                            default=EngineArgs.device,
                            choices=["auto", "cuda", "neuron", "cpu", "tpu"],
                            help='Device type for vLLM execution.')

        # Related to Vision-language models such as llava
        parser = EngineArgs.add_cli_args_for_vlm(parser)

        parser.add_argument(
            '--scheduler-delay-factor',
            type=float,
            default=EngineArgs.scheduler_delay_factor,
            help='Apply a delay (of delay factor multiplied by previous'
            'prompt latency) before scheduling next prompt.')
        parser.add_argument(
            '--enable-chunked-prefill',
            action='store_true',
            help='If set, the prefill requests can be chunked based on the '
            'max_num_batched_tokens.')

        parser.add_argument(
            '--speculative-model',
            type=nullable_str,
            default=EngineArgs.speculative_model,
            help=
            'The name of the draft model to be used in speculative decoding.')
        parser.add_argument(
            '--num-speculative-tokens',
            type=int,
            default=EngineArgs.num_speculative_tokens,
            help='The number of speculative tokens to sample from '
            'the draft model in speculative decoding.')

        parser.add_argument(
            '--speculative-max-model-len',
            type=int,
            default=EngineArgs.speculative_max_model_len,
            help='The maximum sequence length supported by the '
            'draft model. Sequences over this length will skip '
            'speculation.')

        parser.add_argument(
            '--speculative-disable-by-batch-size',
            type=int,
            default=EngineArgs.speculative_disable_by_batch_size,
            help='Disable speculative decoding for new incoming requests '
            'if the number of enqueue requests is larger than this value.')

        parser.add_argument(
            '--ngram-prompt-lookup-max',
            type=int,
            default=EngineArgs.ngram_prompt_lookup_max,
            help='Max size of window for ngram prompt lookup in speculative '
            'decoding.')

        parser.add_argument(
            '--ngram-prompt-lookup-min',
            type=int,
            default=EngineArgs.ngram_prompt_lookup_min,
            help='Min size of window for ngram prompt lookup in speculative '
            'decoding.')

        parser.add_argument('--model-loader-extra-config',
                            type=nullable_str,
                            default=EngineArgs.model_loader_extra_config,
                            help='Extra config for model loader. '
                            'This will be passed to the model loader '
                            'corresponding to the chosen load_format. '
                            'This should be a JSON string that will be '
                            'parsed into a dictionary.')
        parser.add_argument(
            '--preemption_mode',
            type=str,
            default=None,
            help='If \'recompute\', the engine performs preemption by block '
            'swapping; If \'swap\', the engine performs preemption by block '
            'swapping.')

        parser.add_argument(
            "--served-model-name",
            nargs="+",
            type=str,
            default=None,
            help="The model name(s) used in the API. If multiple "
            "names are provided, the server will respond to any "
            "of the provided names. The model name in the model "
            "field of a response will be the first name in this "
            "list. If not specified, the model name will be the "
            "same as the `--model` argument. Noted that this name(s)"
            "will also be used in `model_name` tag content of "
            "prometheus metrics, if multiple names provided, metrics"
            "tag will take the first one.")
        parser.add_argument('--qlora-adapter-name-or-path',
                            type=str,
                            default=None,
                            help='Name or path of the QLoRA adapter.')
        return parser

    @classmethod
    def from_cli_args(cls, args: argparse.Namespace):
        # Get the list of attributes of this dataclass.
        attrs = [attr.name for attr in dataclasses.fields(cls)]
        # Set the attributes from the parsed arguments.
        engine_args = cls(**{attr: getattr(args, attr) for attr in attrs})
        return engine_args

    def create_engine_config(self, ) -> EngineConfig:

        # bitsandbytes quantization needs a specific model loader
        # so we make sure the quant method and the load format are consistent
        if (self.quantization == "bitsandbytes" or
            self.qlora_adapter_name_or_path is not None) and \
            self.load_format != "bitsandbytes":
            raise ValueError(
                "BitsAndBytes quantization and QLoRA adapter only support "
                f"'bitsandbytes' load format, but got {self.load_format}")

        if (self.load_format == "bitsandbytes" or
            self.qlora_adapter_name_or_path is not None) and \
            self.quantization != "bitsandbytes":
            raise ValueError(
                "BitsAndBytes load format and QLoRA adapter only support "
                f"'bitsandbytes' quantization, but got {self.quantization}")

        device_config = DeviceConfig(device=self.device)
        model_config = ModelConfig(
            model=self.model,
            tokenizer=self.tokenizer,
            tokenizer_mode=self.tokenizer_mode,
            trust_remote_code=self.trust_remote_code,
            dtype=self.dtype,
            seed=self.seed,
            revision=self.revision,
            code_revision=self.code_revision,
            rope_scaling=self.rope_scaling,
            rope_theta=self.rope_theta,
            tokenizer_revision=self.tokenizer_revision,
            max_model_len=self.max_model_len,
            quantization=self.quantization,
            quantization_param_path=self.quantization_param_path,
            enforce_eager=self.enforce_eager,
            max_context_len_to_capture=self.max_context_len_to_capture,
            max_seq_len_to_capture=self.max_seq_len_to_capture,
            max_logprobs=self.max_logprobs,
            disable_sliding_window=self.disable_sliding_window,
            skip_tokenizer_init=self.skip_tokenizer_init,
            served_model_name=self.served_model_name)
        cache_config = CacheConfig(
            block_size=self.block_size,
            gpu_memory_utilization=self.gpu_memory_utilization,
            swap_space=self.swap_space,
            cache_dtype=self.kv_cache_dtype,
            num_gpu_blocks_override=self.num_gpu_blocks_override,
            sliding_window=model_config.get_sliding_window(),
            enable_prefix_caching=self.enable_prefix_caching)
        parallel_config = ParallelConfig(
            pipeline_parallel_size=self.pipeline_parallel_size,
            tensor_parallel_size=self.tensor_parallel_size,
            worker_use_ray=self.worker_use_ray,
            max_parallel_loading_workers=self.max_parallel_loading_workers,
            disable_custom_all_reduce=self.disable_custom_all_reduce,
            tokenizer_pool_config=TokenizerPoolConfig.create_config(
                self.tokenizer_pool_size,
                self.tokenizer_pool_type,
                self.tokenizer_pool_extra_config,
            ),
            ray_workers_use_nsight=self.ray_workers_use_nsight,
            distributed_executor_backend=self.distributed_executor_backend)

        speculative_config = SpeculativeConfig.maybe_create_spec_config(
            target_model_config=model_config,
            target_parallel_config=parallel_config,
            target_dtype=self.dtype,
            speculative_model=self.speculative_model,
            num_speculative_tokens=self.num_speculative_tokens,
            speculative_disable_by_batch_size=self.
            speculative_disable_by_batch_size,
            speculative_max_model_len=self.speculative_max_model_len,
            enable_chunked_prefill=self.enable_chunked_prefill,
            use_v2_block_manager=self.use_v2_block_manager,
            ngram_prompt_lookup_max=self.ngram_prompt_lookup_max,
            ngram_prompt_lookup_min=self.ngram_prompt_lookup_min,
        )

        scheduler_config = SchedulerConfig(
            max_num_batched_tokens=self.max_num_batched_tokens,
            max_num_seqs=self.max_num_seqs,
            max_model_len=model_config.max_model_len,
            use_v2_block_manager=self.use_v2_block_manager,
            num_lookahead_slots=(self.num_lookahead_slots
                                 if speculative_config is None else
                                 speculative_config.num_lookahead_slots),
            delay_factor=self.scheduler_delay_factor,
            enable_chunked_prefill=self.enable_chunked_prefill,
            embedding_mode=model_config.embedding_mode,
            preemption_mode=self.preemption_mode,
        )
        lora_config = LoRAConfig(
            max_lora_rank=self.max_lora_rank,
            max_loras=self.max_loras,
            fully_sharded_loras=self.fully_sharded_loras,
            lora_extra_vocab_size=self.lora_extra_vocab_size,
            long_lora_scaling_factors=self.long_lora_scaling_factors,
            lora_dtype=self.lora_dtype,
            max_cpu_loras=self.max_cpu_loras if self.max_cpu_loras
            and self.max_cpu_loras > 0 else None) if self.enable_lora else None

        if self.qlora_adapter_name_or_path is not None and \
            self.qlora_adapter_name_or_path != "":
            if self.model_loader_extra_config is None:
                self.model_loader_extra_config = {}
            self.model_loader_extra_config[
                "qlora_adapter_name_or_path"] = self.qlora_adapter_name_or_path

        load_config = LoadConfig(
            load_format=self.load_format,
            download_dir=self.download_dir,
            model_loader_extra_config=self.model_loader_extra_config,
        )

        if self.image_input_type:
            if (not self.image_token_id or not self.image_input_shape
                    or not self.image_feature_size):
                raise ValueError(
                    'Specify `image_token_id`, `image_input_shape` and '
                    '`image_feature_size` together with `image_input_type`.')

            if self.image_processor is None:
                self.image_processor = self.model
            if self.disable_image_processor:
                if self.image_processor != self.model:
                    warnings.warn(
                        "You've specified an image processor "
                        f"({self.image_processor}) but also disabled "
                        "it via `--disable-image-processor`.",
                        stacklevel=2)

                self.image_processor = None

            vision_language_config = VisionLanguageConfig(
                image_input_type=VisionLanguageConfig.
                get_image_input_enum_type(self.image_input_type),
                image_token_id=self.image_token_id,
                image_input_shape=str_to_int_tuple(self.image_input_shape),
                image_feature_size=self.image_feature_size,
                image_processor=self.image_processor,
                image_processor_revision=self.image_processor_revision,
            )
        else:
            vision_language_config = None

        decoding_config = DecodingConfig(
            guided_decoding_backend=self.guided_decoding_backend)

        if (model_config.get_sliding_window() is not None
                and scheduler_config.chunked_prefill_enabled
                and not scheduler_config.use_v2_block_manager):
            raise ValueError(
                "Chunked prefill is not supported with sliding window. "
                "Set --disable-sliding-window to disable sliding window.")

        return EngineConfig(model_config=model_config,
                            cache_config=cache_config,
                            parallel_config=parallel_config,
                            scheduler_config=scheduler_config,
                            device_config=device_config,
                            lora_config=lora_config,
                            vision_language_config=vision_language_config,
                            speculative_config=speculative_config,
                            load_config=load_config,
                            decoding_config=decoding_config)


@dataclass
class AsyncEngineArgs(EngineArgs):
    """Arguments for asynchronous vLLM engine."""
    engine_use_ray: bool = False
    disable_log_requests: bool = False
    max_log_len: Optional[int] = None

    @staticmethod
    def add_cli_args(parser: argparse.ArgumentParser,
                     async_args_only: bool = False) -> argparse.ArgumentParser:
        if not async_args_only:
            parser = EngineArgs.add_cli_args(parser)
        parser.add_argument('--engine-use-ray',
                            action='store_true',
                            help='Use Ray to start the LLM engine in a '
                            'separate process as the server process.')
        parser.add_argument('--disable-log-requests',
                            action='store_true',
                            help='Disable logging requests.')
        parser.add_argument('--max-log-len',
                            type=int,
                            default=None,
                            help='Max number of prompt characters or prompt '
                            'ID numbers being printed in log.'
                            '\n\nDefault: Unlimited')
        return parser


# These functions are used by sphinx to build the documentation
def _engine_args_parser():
    return EngineArgs.add_cli_args(argparse.ArgumentParser())


def _async_engine_args_parser():
    return AsyncEngineArgs.add_cli_args(argparse.ArgumentParser(),
                                        async_args_only=True)


def _vlm_engine_args_parser():
    return EngineArgs.add_cli_args_for_vlm(argparse.ArgumentParser())<|MERGE_RESOLUTION|>--- conflicted
+++ resolved
@@ -76,11 +76,8 @@
     num_gpu_blocks_override: Optional[int] = None
     num_lookahead_slots: int = 0
     model_loader_extra_config: Optional[dict] = None
-<<<<<<< HEAD
     enable_control_vectors: bool = False
-=======
     preemption_mode: Optional[str] = None
->>>>>>> 845a3f26
 
     # Related to Vision-language models such as llava
     image_input_type: Optional[str] = None
