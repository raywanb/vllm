from typing import Optional

from torch import nn

<<<<<<< HEAD
from vllm.config import (DeviceConfig, LoadConfig, LoRAConfig, ModelConfig, ControlVectorConfig,
                         ParallelConfig, SchedulerConfig, VisionLanguageConfig)
=======
from vllm.config import (CacheConfig, DeviceConfig, LoadConfig, LoRAConfig,
                         ModelConfig, ParallelConfig, SchedulerConfig,
                         VisionLanguageConfig)
>>>>>>> f17a1a8f
from vllm.model_executor.model_loader.loader import (BaseModelLoader,
                                                     get_model_loader)
from vllm.model_executor.model_loader.utils import (
    get_architecture_class_name, get_model_architecture)


<<<<<<< HEAD
def get_model(
        *, model_config: ModelConfig, load_config: LoadConfig,
        device_config: DeviceConfig, parallel_config: ParallelConfig,
        scheduler_config: SchedulerConfig, lora_config: Optional[LoRAConfig], control_vector_config: Optional[ControlVectorConfig],
        vision_language_config: Optional[VisionLanguageConfig]) -> nn.Module:
=======
def get_model(*, model_config: ModelConfig, load_config: LoadConfig,
              device_config: DeviceConfig, parallel_config: ParallelConfig,
              scheduler_config: SchedulerConfig,
              lora_config: Optional[LoRAConfig],
              vision_language_config: Optional[VisionLanguageConfig],
              cache_config: CacheConfig) -> nn.Module:
>>>>>>> f17a1a8f
    loader = get_model_loader(load_config)
    return loader.load_model(model_config=model_config,
                             device_config=device_config,
                             lora_config=lora_config,
                             control_vector_config=control_vector_config,
                             vision_language_config=vision_language_config,
                             parallel_config=parallel_config,
                             scheduler_config=scheduler_config,
                             cache_config=cache_config)


__all__ = [
    "get_model", "get_model_loader", "BaseModelLoader",
    "get_architecture_class_name", "get_model_architecture"
]<|MERGE_RESOLUTION|>--- conflicted
+++ resolved
@@ -2,34 +2,21 @@
 
 from torch import nn
 
-<<<<<<< HEAD
-from vllm.config import (DeviceConfig, LoadConfig, LoRAConfig, ModelConfig, ControlVectorConfig,
-                         ParallelConfig, SchedulerConfig, VisionLanguageConfig)
-=======
-from vllm.config import (CacheConfig, DeviceConfig, LoadConfig, LoRAConfig,
+from vllm.config import (CacheConfig, DeviceConfig, LoadConfig, LoRAConfig, ControlVectorConfig,
                          ModelConfig, ParallelConfig, SchedulerConfig,
                          VisionLanguageConfig)
->>>>>>> f17a1a8f
 from vllm.model_executor.model_loader.loader import (BaseModelLoader,
                                                      get_model_loader)
 from vllm.model_executor.model_loader.utils import (
     get_architecture_class_name, get_model_architecture)
 
 
-<<<<<<< HEAD
-def get_model(
-        *, model_config: ModelConfig, load_config: LoadConfig,
-        device_config: DeviceConfig, parallel_config: ParallelConfig,
-        scheduler_config: SchedulerConfig, lora_config: Optional[LoRAConfig], control_vector_config: Optional[ControlVectorConfig],
-        vision_language_config: Optional[VisionLanguageConfig]) -> nn.Module:
-=======
 def get_model(*, model_config: ModelConfig, load_config: LoadConfig,
               device_config: DeviceConfig, parallel_config: ParallelConfig,
               scheduler_config: SchedulerConfig,
-              lora_config: Optional[LoRAConfig],
+              lora_config: Optional[LoRAConfig], control_vector_config: Optional[ControlVectorConfig],
               vision_language_config: Optional[VisionLanguageConfig],
               cache_config: CacheConfig) -> nn.Module:
->>>>>>> f17a1a8f
     loader = get_model_loader(load_config)
     return loader.load_model(model_config=model_config,
                              device_config=device_config,
