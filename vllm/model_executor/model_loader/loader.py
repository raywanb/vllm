--- conflicted
+++ resolved
@@ -10,16 +10,10 @@
 import torch
 from torch import nn
 
-<<<<<<< HEAD
-from vllm.config import (VLLM_USE_MODELSCOPE, DeviceConfig, LoadConfig,
-                         LoadFormat, LoRAConfig, ModelConfig, ParallelConfig,
-                         SchedulerConfig, VisionLanguageConfig, ControlVectorConfig)
-=======
 from vllm.config import (CacheConfig, DeviceConfig, LoadConfig, LoadFormat,
                          LoRAConfig, ModelConfig, ParallelConfig,
-                         SchedulerConfig, VisionLanguageConfig)
+                         SchedulerConfig, VisionLanguageConfig, ControlVectorConfig)
 from vllm.envs import VLLM_USE_MODELSCOPE
->>>>>>> f17a1a8f
 from vllm.logger import init_logger
 from vllm.model_executor.layers.quantization.base_config import (
     QuantizationConfig)
@@ -114,12 +108,8 @@
                    vision_language_config: Optional[VisionLanguageConfig],
                         control_vector_config: Optional[ControlVectorConfig],
                    parallel_config: ParallelConfig,
-<<<<<<< HEAD
-                   scheduler_config: SchedulerConfig,) -> nn.Module:
-=======
                    scheduler_config: SchedulerConfig,
                    cache_config: CacheConfig) -> nn.Module:
->>>>>>> f17a1a8f
         """Load a model with the given configurations."""
         ...
 
@@ -284,13 +274,9 @@
                    lora_config: Optional[LoRAConfig],
                    vision_language_config: Optional[VisionLanguageConfig],
                    parallel_config: ParallelConfig,
-<<<<<<< HEAD
                    control_vector_config: Optional[ControlVectorConfig],
-                   scheduler_config: SchedulerConfig) -> nn.Module:
-=======
                    scheduler_config: SchedulerConfig,
                    cache_config: CacheConfig) -> nn.Module:
->>>>>>> f17a1a8f
         with set_default_torch_dtype(model_config.dtype):
             with torch.device(device_config.device):
                 model = _initialize_model(model_config, self.load_config,
